--- conflicted
+++ resolved
@@ -95,13 +95,8 @@
 from itertools import chain, groupby
 
 from mininet.cli import CLI
-<<<<<<< HEAD
-from mininet.log import info, error, debug, output
-from mininet.node import Host, OVSKernelSwitch, Controller, NAT
-=======
 from mininet.log import info, error, debug, output, warn
-from mininet.node import Host, OVSKernelSwitch, DefaultController, Controller
->>>>>>> a56d9a66
+from mininet.node import Host, OVSKernelSwitch, DefaultController, Controller, NAT
 from mininet.link import Link, Intf
 from mininet.util import quietRun, fixLimits, numCores, ensureRoot
 from mininet.util import macColonHex, ipStr, ipParse, netParse, ipAdd
